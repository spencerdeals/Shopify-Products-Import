<<<<<<< HEAD
# bermuda-import-calculator BINGO
=======
# bermuda-import-calculator
>>>>>>> 5681fbce
Auto PR test: it works.<|MERGE_RESOLUTION|>--- conflicted
+++ resolved
@@ -1,6 +1,2 @@
-<<<<<<< HEAD
-# bermuda-import-calculator BINGO
-=======
 # bermuda-import-calculator
->>>>>>> 5681fbce
 Auto PR test: it works.